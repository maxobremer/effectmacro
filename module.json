--- conflicted
+++ resolved
@@ -1,43 +1,38 @@
-{
-	"id": "effectmacro",
-    "title": "Effect Macro",
-	"version": "v10.0.0",
-    "authors": [
-        {
-            "name": "Zhell",
-            "url": "https://github.com/krbz999",
-            "discord": "Zhell#9201",
-            "ko-fi": "https://ko-fi.com/zhell"
-        }
-    ],
-    "compatibility": {
-        "minimum": "10",
-        "verified": "10.279",
-        "maximum": "10"
-    },
-    "esmodules": [
-        "./setup.js"
-    ],
-	"styles": [
-        "./styles/styles.css"
-    ],
-	"languages": [
-        {
-            "lang": "en",
-            "name": "English",
-            "path": "lang/en.json",
-            "title": "Effect Macro",
-            "description": "Grants the ability to add multiple scripts onto effects to execute at will or automatically."
-        }
-    ],
-	"url": "https://github.com/krbz999/effectmacro",
-<<<<<<< HEAD
-	"manifest": "https://raw.githubusercontent.com/krbz999/effectmacro/releases/latest/download/module.json",
-	"download": "https://github.com/krbz999/effectmacro/releases/download/v10.0.0/module.zip",
-    "name": "effectmacro",
-    "minimumCoreVersion": "10"
-=======
-	"manifest": "https://raw.githubusercontent.com/krbz999/effectmacro/main/module.json",
-	"download": "https://github.com/krbz999/effectmacro/releases/download/v1.0.1/module.zip"
->>>>>>> 84248249
-}
+{
+	  "id": "effectmacro",
+    "title": "Effect Macro",
+	  "version": "v10.0.0",
+    "authors": [
+        {
+            "name": "Zhell",
+            "url": "https://github.com/krbz999",
+            "discord": "Zhell#9201",
+            "ko-fi": "https://ko-fi.com/zhell"
+        }
+    ],
+    "compatibility": {
+        "minimum": "10",
+        "verified": "10.279",
+        "maximum": "10"
+    },
+    "esmodules": [
+        "./setup.js"
+    ],
+	  "styles": [
+        "./styles/styles.css"
+    ],
+	  "languages": [
+        {
+            "lang": "en",
+            "name": "English",
+            "path": "lang/en.json",
+            "title": "Effect Macro",
+            "description": "Grants the ability to add multiple scripts onto effects to execute at will or automatically."
+        }
+    ],
+	  "url": "https://github.com/krbz999/effectmacro",
+	  "manifest": "https://raw.githubusercontent.com/krbz999/effectmacro/releases/latest/download/module.json",
+	  "download": "https://github.com/krbz999/effectmacro/releases/download/v10.0.0/module.zip",
+    "name": "effectmacro",
+    "minimumCoreVersion": "10"
+}